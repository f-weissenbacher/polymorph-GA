--- conflicted
+++ resolved
@@ -338,14 +338,6 @@
 
     #### Mating process -----------------------------------------------------------------------------------------------
 
-<<<<<<< HEAD
-    #### Mate polymorphs
-    def generateOffsprings(self, verbose=False):
-        n_pairs = int(np.floor(len(self.current_generation) / 2))
-        pair_indices = np.random.permutation(list(self.current_generation.keys()))
-        pair_indices = pair_indices[:2 * n_pairs]
-        pair_indices = np.reshape(pair_indices, (n_pairs, 2))
-=======
     def selectRandomPolymorphs(self, n_pairs):
         """ Draws random mating pairs from all polymorphs of the current generation """
         mating_pool = list(self.current_generation.keys())
@@ -456,7 +448,6 @@
         else:
             raise ValueError("Invalid selection / matchmaking mode. Options are: 'random', 'roulette', " + \
                              "'inverted-roulette' and 'tournament'")
->>>>>>> 1a472476
        
         if verbose:
             print("Generating offsprings ...")
